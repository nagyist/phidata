from __future__ import annotations

from typing import AsyncIterator, Iterator, List, Optional, Tuple

from agno.models.base import Model
from agno.models.message import Message
from agno.utils.log import logger


def is_deepseek_reasoning_model(reasoning_model: Model) -> bool:
    return reasoning_model.__class__.__name__ == "DeepSeek" and reasoning_model.id.lower() == "deepseek-reasoner"


def get_deepseek_reasoning(reasoning_agent: "Agent", messages: List[Message]) -> Optional[Message]:  # type: ignore  # noqa: F821
    from agno.run.agent import RunOutput

    # Update system message role to "system"
    for message in messages:
        if message.role == "developer":
            message.role = "system"

    try:
        reasoning_agent_response: RunOutput = reasoning_agent.run(input=messages)
    except Exception as e:
        logger.warning(f"Reasoning error: {e}")
        return None

    reasoning_content: str = ""
    if reasoning_agent_response.messages is not None:
        for msg in reasoning_agent_response.messages:
            if msg.reasoning_content is not None:
                reasoning_content = msg.reasoning_content
                break

    return Message(
        role="assistant", content=f"<thinking>\n{reasoning_content}\n</thinking>", reasoning_content=reasoning_content
    )


def get_deepseek_reasoning_stream(
<<<<<<< HEAD
    reasoning_agent: "Agent",
    messages: List[Message],  # type: ignore  # noqa: F821
=======
    reasoning_agent: "Agent",  # type: ignore  # noqa: F821
    messages: List[Message],
>>>>>>> 57b90e39
) -> Iterator[Tuple[Optional[str], Optional[Message]]]:
    """
    Stream reasoning content from DeepSeek model.

    Yields:
        Tuple of (reasoning_content_delta, final_message)
        - During streaming: (reasoning_content_delta, None)
        - At the end: (None, final_message)
    """
    from agno.run.agent import RunEvent

    # Update system message role to "system"
    for message in messages:
        if message.role == "developer":
            message.role = "system"

    reasoning_content: str = ""

    try:
        for event in reasoning_agent.run(input=messages, stream=True, stream_intermediate_steps=True):
            if hasattr(event, "event"):
                if event.event == RunEvent.run_content:
                    # Stream reasoning content as it arrives
                    if hasattr(event, "reasoning_content") and event.reasoning_content:
                        reasoning_content += event.reasoning_content
                        yield (event.reasoning_content, None)
                elif event.event == RunEvent.run_completed:
                    pass
    except Exception as e:
        logger.warning(f"Reasoning error: {e}")
        return

    # Yield final message
    if reasoning_content:
        final_message = Message(
            role="assistant",
            content=f"<thinking>\n{reasoning_content}\n</thinking>",
            reasoning_content=reasoning_content,
        )
        yield (None, final_message)


async def aget_deepseek_reasoning(reasoning_agent: "Agent", messages: List[Message]) -> Optional[Message]:  # type: ignore  # noqa: F821
    from agno.run.agent import RunOutput

    # Update system message role to "system"
    for message in messages:
        if message.role == "developer":
            message.role = "system"

    try:
        reasoning_agent_response: RunOutput = await reasoning_agent.arun(input=messages)
    except Exception as e:
        logger.warning(f"Reasoning error: {e}")
        return None

    reasoning_content: str = ""
    if reasoning_agent_response.messages is not None:
        for msg in reasoning_agent_response.messages:
            if msg.reasoning_content is not None:
                reasoning_content = msg.reasoning_content
                break

    return Message(
        role="assistant", content=f"<thinking>\n{reasoning_content}\n</thinking>", reasoning_content=reasoning_content
    )


async def aget_deepseek_reasoning_stream(
<<<<<<< HEAD
    reasoning_agent: "Agent",
    messages: List[Message],  # type: ignore  # noqa: F821
=======
    reasoning_agent: "Agent",  # type: ignore  # noqa: F821
    messages: List[Message],
>>>>>>> 57b90e39
) -> AsyncIterator[Tuple[Optional[str], Optional[Message]]]:
    """
    Stream reasoning content from DeepSeek model asynchronously.

    Yields:
        Tuple of (reasoning_content_delta, final_message)
        - During streaming: (reasoning_content_delta, None)
        - At the end: (None, final_message)
    """
    from agno.run.agent import RunEvent

    # Update system message role to "system"
    for message in messages:
        if message.role == "developer":
            message.role = "system"

    reasoning_content: str = ""

    try:
        async for event in reasoning_agent.arun(input=messages, stream=True, stream_intermediate_steps=True):
            if hasattr(event, "event"):
                if event.event == RunEvent.run_content:
                    # Stream reasoning content as it arrives
                    if hasattr(event, "reasoning_content") and event.reasoning_content:
                        reasoning_content += event.reasoning_content
                        yield (event.reasoning_content, None)
                elif event.event == RunEvent.run_completed:
                    pass
    except Exception as e:
        logger.warning(f"Reasoning error: {e}")
        return

    # Yield final message
    if reasoning_content:
        final_message = Message(
            role="assistant",
            content=f"<thinking>\n{reasoning_content}\n</thinking>",
            reasoning_content=reasoning_content,
        )
        yield (None, final_message)<|MERGE_RESOLUTION|>--- conflicted
+++ resolved
@@ -38,13 +38,8 @@
 
 
 def get_deepseek_reasoning_stream(
-<<<<<<< HEAD
-    reasoning_agent: "Agent",
-    messages: List[Message],  # type: ignore  # noqa: F821
-=======
     reasoning_agent: "Agent",  # type: ignore  # noqa: F821
     messages: List[Message],
->>>>>>> 57b90e39
 ) -> Iterator[Tuple[Optional[str], Optional[Message]]]:
     """
     Stream reasoning content from DeepSeek model.
@@ -114,13 +109,8 @@
 
 
 async def aget_deepseek_reasoning_stream(
-<<<<<<< HEAD
-    reasoning_agent: "Agent",
-    messages: List[Message],  # type: ignore  # noqa: F821
-=======
     reasoning_agent: "Agent",  # type: ignore  # noqa: F821
     messages: List[Message],
->>>>>>> 57b90e39
 ) -> AsyncIterator[Tuple[Optional[str], Optional[Message]]]:
     """
     Stream reasoning content from DeepSeek model asynchronously.
