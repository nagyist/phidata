--- conflicted
+++ resolved
@@ -156,11 +156,7 @@
 
             base64_image: Optional[List[Union[str, Dict]]] = None
             if body.image:
-<<<<<<< HEAD
-                process_image(image)
-=======
                 base64_image = process_image(body.image)
->>>>>>> fadc5657
 
             if body.stream:
                 return StreamingResponse(
